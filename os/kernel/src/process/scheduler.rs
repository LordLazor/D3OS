/* ╔═════════════════════════════════════════════════════════════════════════╗
   ║ Module: scheduler                                                       ║
   ╟─────────────────────────────────────────────────────────────────────────╢
   ║ Descr.: Implementation of the scheduler.                                ║
   ╟─────────────────────────────────────────────────────────────────────────╢
   ║ Author: Fabian Ruhland, HHU                                             ║
   ╚═════════════════════════════════════════════════════════════════════════╝
*/
use crate::process::thread::Thread;
use crate::{allocator, apic, scheduler, timer, tss};
use alloc::collections::VecDeque;
use alloc::rc::Rc;
use alloc::vec::Vec;
use rbtree::RBTree;

use core::ptr;
use core::sync::atomic::AtomicUsize;
use core::sync::atomic::Ordering::Relaxed;
use smallmap::Map;
use spin::{Mutex, MutexGuard};

// thread IDs
static THREAD_ID_COUNTER: AtomicUsize = AtomicUsize::new(1);

pub fn next_thread_id() -> usize {
    THREAD_ID_COUNTER.fetch_add(1, Relaxed)
}

/// Everything related to the ready state in the scheduler
struct ReadyState {
    initialized: bool,
    current_thread: Option<Rc<Thread>>,
    ready_queue: VecDeque<Rc<Thread>>,
}

impl ReadyState {
    pub fn new() -> Self {
        Self {
            initialized: false,
            current_thread: None,
            ready_queue: VecDeque::new(),
        }
    }
}

/// Main struct of the scheduler
pub struct Scheduler {
    ready_state: Mutex<ReadyState>,
    sleep_list: Mutex<Vec<(Rc<Thread>, usize)>>,
    join_map: Mutex<Map<usize, Vec<Rc<Thread>>>>, // manage which threads are waiting for a thread-id to terminate
}

unsafe impl Send for Scheduler {}
unsafe impl Sync for Scheduler {}

/// Called from assembly code, after the thread has been switched
#[unsafe(no_mangle)]
pub unsafe extern "C" fn unlock_scheduler() {
    unsafe { scheduler().ready_state.force_unlock(); }
}

impl Scheduler {

    /// Description: Create and init the scheduler.
    pub fn new() -> Self {
        Self {
            ready_state: Mutex::new(ReadyState::new()),
            sleep_list: Mutex::new(Vec::new()),
            join_map: Mutex::new(Map::new()),
        }
    }

    /// Description: Called during creation of threads
    pub fn set_init(&self) {
        self.get_ready_state().initialized = true;
    }

    pub fn active_thread_ids(&self) -> Vec<usize> {
        let state = self.get_ready_state();
        let sleep_list = self.sleep_list.lock();

        state.ready_queue.iter()
            .map(|thread| thread.id())
            .collect::<Vec<usize>>()
            .into_iter()
            .chain(sleep_list.iter().map(|entry| entry.0.id()))
            .collect()
    }

    /// Description: Return reference to current thread
    pub fn current_thread(&self) -> Rc<Thread> {
        let state = self.get_ready_state();
        Scheduler::current(&state)
    }

    /// Description: Return reference to thread for the given `thread_id`
    pub fn thread(&self, thread_id: usize) -> Option<Rc<Thread>> {
        self.ready_state.lock().ready_queue
            .iter()
            .find(|thread| thread.id() == thread_id)
            .cloned()
    }

    /// Description: Start the scheduler, called only once from `boot.rs` 
    pub fn start(&self) {
        let mut state = self.get_ready_state();
        state.current_thread = state.ready_queue.pop_back();

        unsafe { Thread::start_first(state.current_thread.as_ref().expect("Failed to dequeue first thread!").as_ref()); }
    }

    /// 
    /// Description: Insert a thread into the ready_queue
    /// 
    /// Parameters: `thread` thread to be inserted.
    /// 
    pub fn ready(&self, thread: Rc<Thread>) {
        let id = thread.id();
        let mut join_map;
        let mut state;

        // If we get the lock on 'self.state' but not on 'self.join_map' the system hangs.
        // The scheduler is not able to switch threads anymore, because of 'self.state' is locked,
        // and we will never be able to get the lock on 'self.join_map'.
        // To solve this, we need to release the lock on 'self.state' in case we do not get
        // the lock on 'self.join_map' and let the scheduler switch threads until we get both locks.
        loop {
            let state_mutex = self.get_ready_state();
            let join_map_option = self.join_map.try_lock();

            if join_map_option.is_some() {
                state = state_mutex;
                join_map = join_map_option.unwrap();
                break;
            } else {
                self.switch_thread_no_interrupt();
            }
        }

        state.ready_queue.push_front(thread);
        join_map.insert(id, Vec::new());
    }

    /// Description: Put calling thread to sleep for `ms` milliseconds
    pub fn sleep(&self, ms: usize) {
        let mut state = self.get_ready_state();

        if !state.initialized {
            timer().wait(ms);
        } else {
            let thread = Scheduler::current(&state);
            let wakeup_time = timer().systime_ms() + ms;
            
            {
                // Execute in own block, so that the lock is released automatically (block() does not return)
                let mut sleep_list = self.sleep_list.lock();
                sleep_list.push((thread, wakeup_time));
            }

            self.block(&mut state);
        }
    }

    /// 
    /// Description: Switch from current to next thread (from ready queue)
    /// 
    /// Parameters: `interrupt` true = called from ISR -> need to send EOI to APIC
    ///                         false = no EOI needed
    /// 
    fn switch_thread(&self, interrupt: bool) {
        if let Some(mut state) = self.ready_state.try_lock() {
            if !state.initialized {
                return;
            }

            if let Some(mut sleep_list) = self.sleep_list.try_lock() {
                Scheduler::check_sleep_list(&mut state, &mut sleep_list);
            }

            let current = Scheduler::current(&state);
            let next = match state.ready_queue.pop_back() {
                Some(thread) => thread,
                None => return,
            };

            // Current thread is initializing itself and may not be interrupted
            if current.stacks_locked() || tss().is_locked() {
                return;
            }

            let current_ptr = ptr::from_ref(current.as_ref());
            let next_ptr = ptr::from_ref(next.as_ref());

            state.current_thread = Some(next);
            state.ready_queue.push_front(current);

            if interrupt {
                apic().end_of_interrupt();
            }

            unsafe {
                Thread::switch(current_ptr, next_ptr);
            }
        }
    }

    /// Description: helper function, calling `switch_thread`
    pub fn switch_thread_no_interrupt(&self) {
        self.switch_thread(false);
    }

    /// Description: helper function, calling `switch_thread`
    pub fn switch_thread_from_interrupt(&self) {
        self.switch_thread(true);
    }

    /// 
    /// Description: Calling thread wants to wait for another thread to terminate
    /// 
    /// Parameters: `thread_id` thread to wait for
    /// 
    pub fn join(&self, thread_id: usize) {
        let mut state = self.get_ready_state();
        let thread = Scheduler::current(&state);

        {
            // Execute in own block, so that the lock is released automatically (block() does not return)
            let mut join_map = self.join_map.lock();
            let join_list = join_map.get_mut(&thread_id);
            if join_list.is_some() {
                join_list.unwrap().push(thread);
            } else {
                // Joining on a non-existent thread has no effect (i.e. the thread has already finished running)
                return;
            }
        }

        self.block(&mut state);
    }

    /// Description: Exit calling thread.
    pub fn exit(&self) {
        let mut ready_state;
        let current;

        {
            // Execute in own block, so that join_map is released automatically (block() does not return)
            let state = self.get_ready_state_and_join_map();
            ready_state = state.0;
            let mut join_map = state.1;

            current = Scheduler::current(&ready_state);
            let join_list = join_map.get_mut(&current.id()).expect("Missing join_map entry!");

            for thread in join_list {
                ready_state.ready_queue.push_front(Rc::clone(thread));
            }

            join_map.remove(&current.id());
        }

        drop(current); // Decrease Rc manually, because block() does not return
        self.block(&mut ready_state);
    }

    /// 
    /// Description: Kill the thread with the  given id
    /// 
    /// Parameters: `thread_id` thread to be killed
    /// 
    pub fn kill(&self, thread_id: usize) {
        {
            // Check if current thread tries to kill itself (illegal)
            let ready_state = self.get_ready_state();
            let current = Scheduler::current(&ready_state);

            if current.id() == thread_id {
                panic!("A thread cannot kill itself!");
            }
        }

        let state = self.get_ready_state_and_join_map();
        let mut ready_state = state.0;
        let mut join_map = state.1;

        let join_list = join_map.get_mut(&thread_id).expect("Missing join map entry!");

        for thread in join_list {
            ready_state.ready_queue.push_front(Rc::clone(thread));
        }

        join_map.remove(&thread_id);
        ready_state.ready_queue.retain(|thread| thread.id() != thread_id);
    }

    /// 
    /// Description: Block calling thread
    /// 
    /// Parameters: `state` ReadyState of scheduler 
    /// MS -> why this param?
    /// 
    fn block(&self, state: &mut ReadyState) {
        let mut next_thread = state.ready_queue.pop_back();

        {
            // Execute in own block, so that the lock is released automatically (block() does not return)
            let mut sleep_list = self.sleep_list.lock();
            while next_thread.is_none() {
                Scheduler::check_sleep_list(state, &mut sleep_list);
                next_thread = state.ready_queue.pop_back();
            }
        }

        let current = Scheduler::current(&state);
        let next = next_thread.unwrap();

        // Thread has enqueued itself into sleep list and waited so long, that it dequeued itself in the meantime
        if current.id() == next.id() {
            return;
        }

        let current_ptr = ptr::from_ref(current.as_ref());
        let next_ptr = ptr::from_ref(next.as_ref());

        state.current_thread = Some(next);
        drop(current); // Decrease Rc manually, because Thread::switch does not return

        unsafe {
            Thread::switch(current_ptr, next_ptr);
        }
    }

    /// Description: Return current running thread
    fn current(state: &ReadyState) -> Rc<Thread> {
        Rc::clone(state.current_thread.as_ref().expect("Trying to access current thread before initialization!"))
    }

    fn check_sleep_list(state: &mut ReadyState, sleep_list: &mut Vec<(Rc<Thread>, usize)>) {
        let time = timer().systime_ms();

        sleep_list.retain(|entry| {
            if time >= entry.1 {
                state.ready_queue.push_front(Rc::clone(&entry.0));
                return false;
            }

            return true;
        });
    }

    /// Description: Helper function returning `ReadyState` of scheduler in a MutexGuard
    fn get_ready_state(&self) -> MutexGuard<ReadyState> {
        let state;

        // We need to make sure, that both the kernel memory manager and the ready queue are currently not locked.
        // Otherwise, a deadlock may occur: Since we are holding the ready queue lock,
        // the scheduler won't switch threads anymore, and none of the locks will ever be released
        loop {
            let state_tmp = self.ready_state.lock();
            if allocator().is_locked() {
                continue;
            }

            state = state_tmp;
            break;
        }

        state
    }

    /// Description: Helper function returning `ReadyState` and `Map` of scheduler, each in a MutexGuard
    fn get_ready_state_and_join_map(&self) -> (MutexGuard<ReadyState>, MutexGuard<Map<usize, Vec<Rc<Thread>>>>) {
        loop {
            let ready_state = self.get_ready_state();
            let join_map = self.join_map.try_lock();

            if join_map.is_some() {
                return (ready_state, join_map.unwrap());
            } else {
                self.switch_thread_no_interrupt();
            }
        }
    }



}

/* 
Lazar Konstantinou:
Wrapper around each thread that is scheduled by the cfs scheduler 
which additionally stores scheduling parameters
*/
pub struct SchedulingEntity {
    vruntime: usize,
    weight: usize,
    nice: usize,
    last_exec_time: usize,
    thread: Rc<Thread>,
}

impl SchedulingEntity {

    

    /*
        Lazar Konstantinou:
        Creates a new SchedulingEntity instance for a given thread    
     */
    pub fn new(thread: Rc<Thread>) -> Self {
        // current system time in nanoseconds
        let current_time = timer().systime_ns();
        
        Self {
            vruntime: 0,
            weight: 0,
            nice: 0 as usize,
            last_exec_time: current_time,
            thread,
        }
    }

    /*
        Lazar Konstantinou:
        Returns the current virtual runtime of the scheduling entity
    */
    pub fn vruntime(&self) -> usize {
        self.vruntime
    }

    /*
        Lazar Konstantinou:
        Returns the current scheduling entity so there are no issues with borrowing 
    */
    pub fn thread(&self) -> Rc<Thread> {
        Rc::clone(&self.thread)
    }
}


pub struct CfsScheduler {
    // Red-Black-Tree (z. B. via BTreeMap, echte RBT-Implementierungen sind ebenfalls möglich)
    cfs_tree: Mutex<RBTree<usize, Rc<SchedulingEntity>>>,

    // Aktuell laufende Scheduling-Entity (nicht im run_queue enthalten)
    current: Mutex<Option<Rc<SchedulingEntity>>>,

    // Globale Zeitscheibensteuerung
    // scheduling_latency: usize,
    // min_granularity: usize,

    // Time Zeitpunkt der letzten Aktualisierung (z. B. für `exec_start`)
    //last_update_time: usize,

}

unsafe impl Send for CfsScheduler {}
unsafe impl Sync for CfsScheduler {}

impl CfsScheduler {
    /* 
        Lazar Konstantinou:
        Merged from the Linux kernel 2.6.24
    */
    const MAX_RT_PRIO: i32 = 100;
    pub const fn nice_to_prio(nice: i32) -> i32 {
        CfsScheduler::MAX_RT_PRIO + nice + 20
    }
    pub const fn prio_to_nice(prio: i32) -> i32 {
        prio - CfsScheduler::MAX_RT_PRIO - 20
    }
    pub const PRIO_TO_WEIGHT: [u32; 40] = [
        88761, 71755, 56483, 46273, 36291,
        29154, 23254, 18705, 14949, 11916,
        9548,  7620,  6100,  4904,  3906,
        3121,  2501,  1991,  1586,  1277,
        1024,   820,   655,   526,   423,
        335,   272,   215,   172,   137,
        110,    87,    70,    56,    45,
        36,    29,    23,    18,    15,
    ];
    pub fn nice_to_weight(nice: i32) -> u32 {
        let idx = (nice + 20).clamp(0, 39) as usize;
        CfsScheduler::PRIO_TO_WEIGHT[idx]
    }
    pub const PRIO_TO_WMULT: [u32; 40] = [
        48388, 59856, 76040, 92818, 118348,
        147320, 184698, 229616, 287308, 360437,
        449829, 563644, 704093, 875809, 1099582,
        1376151, 1717300, 2157191, 2708050, 3363326,
        4194304, 5237765, 6557202, 8165337, 10153587,
        12820798, 15790321, 19976592, 24970740, 31350126,
        39045157, 49367440, 61356676, 76695844, 95443717,
        119304647, 148102320, 186737708, 238609294, 286331153,
    ];

    /* 
        Lazar Konstantinou:
        Creates a new CfsScheduler instance
        Initializes the rbtree and sets the current scheduling entity to None
    */
    pub fn new() -> Self {
        Self {
            cfs_tree: Mutex::new(RBTree::new()),
            current: Mutex::new(None),
        }
    }

    /*
        Lazar Konstantinou:
        Puts a scheduling entity into the rbtree
    */
    pub fn ready(&self, entity: Rc<SchedulingEntity>) {
        // Insert the scheduling entity into the rbtree
        let mut cfs_tree = self.cfs_tree.lock();

        let entity = Rc::clone(&entity);
        let vruntime = entity.vruntime();

        // Insert into the rbtree based on vruntime
        cfs_tree.insert(vruntime, entity);
    }

    /*
        Lazar Konstantinou:
        Take the current element on the rbtree
    */
    pub fn current(&self) -> Option<Rc<SchedulingEntity>> {
        let current = self.current.lock();
        current.as_ref().map(Rc::clone)
    }

    /*
        Lazar Konstantinou:
        Starts the cfs scheduler by taking the first element from rbtree
        and starting the thread associated with it.
    */
    pub fn start(&self) {
        // Start the scheduler by taking the first element from the rbtree
        let mut cfs_tree = self.cfs_tree.lock();
        if let Some((_, entity)) = cfs_tree.pop_first() {
            *self.current.lock() = Some(Rc::clone(&entity));

            unsafe {
                // Start the first thread
                Thread::start_first(entity.thread().as_ref());
            }
        } else {
            panic!("No scheduling entity available to start!");
        }
    }

    /* 
        Lazar Konstantinou:
        Switches the current thread to the next one in the rbtree
        and updates the current scheduling entity.
    */
    pub fn switch_thread(&self) {
        let mut cfs_tree = self.cfs_tree.lock();
        let mut current = self.current.lock();

        // If there is no current thread, we cannot switch
        if current.is_none() {
            return;
        }

        // Get the current scheduling entity and remove it from the rbtree
        let current_entity = current.as_ref().unwrap();
        cfs_tree.remove(&current_entity.vruntime());

        // Get the next entity from the rbtree
        if let Some((_, next_entity)) = cfs_tree.pop_first() {
            *self.current.lock() = Some(Rc::clone(&next_entity));

            unsafe {
                // Switch to the next thread
                Thread::switch(
                    ptr::from_ref(current_entity.thread().as_ref()),
                    ptr::from_ref(next_entity.thread().as_ref()),
                );
            }
        } else {
            // No more entities in the rbtree
            *current = None;
        }
    }

<<<<<<< HEAD
    /*
        Lazar Konstantinou:
        Kill the given thread id
    */
    pub fn kill(&self, thread_id: usize) {
        let mut cfs_tree = self.cfs_tree.lock();
        let mut current = self.current.lock();

        // If there is no current thread, we cannot kill
        if current.is_none() {
            return;
        }

        // Get the current scheduling entity
        let current_entity = current.as_ref().unwrap();

        // If the thread id matches the current thread, we remove it from the rbtree
        if current_entity.thread().id() == thread_id {
            cfs_tree.remove(&current_entity.vruntime());
            *current = None; // Set current to None as the thread is killed
        } else {
            // Otherwise, we need to find and remove the entity from the rbtree
                   let to_remove = cfs_tree
            .iter()
            .find_map(|(vruntime, entity)| {
                if entity.thread().id() == thread_id {
                    Some(*vruntime)
                } else {
                    None
                }
            });

            // Remove the entity
            if let Some(vruntime) = to_remove {
                cfs_tree.remove(&vruntime);
            }
        }
    }

    // Lazar:
    // Updated die virtual Runtime des aktuellen Threads indem:
    // (deltaExecTime × NICE_0_WEIGHT)/weight_schedule_entity
    fn update_current(&self) {
        
        let now = timer().systime_ns(); // Aktuelle Zeit in Nanosekunden

        let mut current_lock = self.current.lock();

=======
    // David:
    // Updated die virtual Runtime des aktuellen Threads indem:
    // (deltaExecTime × NICE_0_WEIGHT)/weight_schedule_entity
    fn update_current(&self) {
        let now = timer().systime_ns(); // Aktuelle Zeit in Nanosekunden

        let mut current_lock = self.current.lock();
>>>>>>> 48630e62
        let Some(current_entity) = current_lock.as_mut() else {
            return; // Wenn kein Thread aktiv ist, gibt es nichts zu aktualisieren
        };

        let mut_entity = Rc::get_mut(current_entity) //Muss der alleinige Zugriff auf den aktuellen Thread sein
            .expect("update_current: SchedulingEntity ist mehrfach geteilt!");

        let delta_exec = now.saturating_sub(mut_entity.last_exec_time); //Subtraktion, schließt jedoch negative Werte aus (z.B. 200 - 300 = 0)
<<<<<<< HEAD

=======
>>>>>>> 48630e62
        if delta_exec == 0 {
            return; // Keine Ausführungszeit vergangen, somit nichts zu aktualisieren
        }

        const NICE_0_LOAD: usize = 1024; // Standardwert
<<<<<<< HEAD

=======
>>>>>>> 48630e62
        let weight = if mut_entity.weight == 0 { // Wenn der Thread kein Gewicht hat, nehme NICE_0_LOAD um eine Division durch 0 zu verhindern
            NICE_0_LOAD
        } else {
            mut_entity.weight
        };
<<<<<<< HEAD

        let weighted_delta = delta_exec * NICE_0_LOAD / weight;

        mut_entity.vruntime += weighted_delta;

=======
        
        let weighted_delta = delta_exec * NICE_0_LOAD / weight;
        mut_entity.vruntime += weighted_delta;
>>>>>>> 48630e62
        mut_entity.last_exec_time = now;
    }
}<|MERGE_RESOLUTION|>--- conflicted
+++ resolved
@@ -585,7 +585,6 @@
         }
     }
 
-<<<<<<< HEAD
     /*
         Lazar Konstantinou:
         Kill the given thread id
@@ -625,61 +624,10 @@
         }
     }
 
-    // Lazar:
-    // Updated die virtual Runtime des aktuellen Threads indem:
-    // (deltaExecTime × NICE_0_WEIGHT)/weight_schedule_entity
-    fn update_current(&self) {
-        
-        let now = timer().systime_ns(); // Aktuelle Zeit in Nanosekunden
-
-        let mut current_lock = self.current.lock();
-
-=======
     // David:
     // Updated die virtual Runtime des aktuellen Threads indem:
     // (deltaExecTime × NICE_0_WEIGHT)/weight_schedule_entity
     fn update_current(&self) {
-        let now = timer().systime_ns(); // Aktuelle Zeit in Nanosekunden
-
-        let mut current_lock = self.current.lock();
->>>>>>> 48630e62
-        let Some(current_entity) = current_lock.as_mut() else {
-            return; // Wenn kein Thread aktiv ist, gibt es nichts zu aktualisieren
-        };
-
-        let mut_entity = Rc::get_mut(current_entity) //Muss der alleinige Zugriff auf den aktuellen Thread sein
-            .expect("update_current: SchedulingEntity ist mehrfach geteilt!");
-
-        let delta_exec = now.saturating_sub(mut_entity.last_exec_time); //Subtraktion, schließt jedoch negative Werte aus (z.B. 200 - 300 = 0)
-<<<<<<< HEAD
-
-=======
->>>>>>> 48630e62
-        if delta_exec == 0 {
-            return; // Keine Ausführungszeit vergangen, somit nichts zu aktualisieren
-        }
-
-        const NICE_0_LOAD: usize = 1024; // Standardwert
-<<<<<<< HEAD
-
-=======
->>>>>>> 48630e62
-        let weight = if mut_entity.weight == 0 { // Wenn der Thread kein Gewicht hat, nehme NICE_0_LOAD um eine Division durch 0 zu verhindern
-            NICE_0_LOAD
-        } else {
-            mut_entity.weight
-        };
-<<<<<<< HEAD
-
-        let weighted_delta = delta_exec * NICE_0_LOAD / weight;
-
-        mut_entity.vruntime += weighted_delta;
-
-=======
-        
-        let weighted_delta = delta_exec * NICE_0_LOAD / weight;
-        mut_entity.vruntime += weighted_delta;
->>>>>>> 48630e62
-        mut_entity.last_exec_time = now;
+        todo!()
     }
 }